{
  "name": "matrix-appservice-irc",
  "version": "0.22.0",
  "description": "An IRC Bridge for Matrix",
  "main": "app.js",
  "bin": "./bin/matrix-appservice-irc",
  "engines": {
    "node": ">=12"
  },
  "scripts": {
    "prepare": "npm run build",
    "build": "tsc --project ./tsconfig.json",
    "test": "BLUEBIRD_DEBUG=1 node --max_old_space_size=3072 node_modules/jasmine/bin/jasmine.js --stop-on-failure=true",
    "lint": "eslint -c .eslintrc --max-warnings 0 src/**/*.ts",
    "check": "npm test && npm run lint",
    "ci-test": "node --max_old_space_size=3072 node_modules/nyc/bin/nyc.js --report text jasmine",
    "ci": "npm run lint && npm run ci-test"
  },
  "repository": {
    "type": "git",
    "url": "https://github.com/matrix-org/matrix-appservice-irc.git"
  },
  "author": "",
  "license": "Apache-2.0",
  "bugs": {
    "url": "https://github.com/matrix-org/matrix-appservice-irc/issues"
  },
  "dependencies": {
    "@sentry/node": "^5.27.1",
    "bluebird": "^3.1.1",
    "escape-string-regexp": "^2.0.0",
    "extend": "^2.0.0",
    "he": "^1.1.1",
    "iconv": "^2.3.4",
    "irc": "github:matrix-org/node-irc#9028c2197c216dd8e6fc2cb3cc07ce2d6bf741a7",
    "js-yaml": "^3.14.0",
    "logform": "^2.2.0",
    "matrix-appservice": "^0.7.1",
<<<<<<< HEAD
    "matrix-appservice-bridge": "^2.4.0-rc1",
=======
    "matrix-appservice-bridge": "^2.4.0-rc2",
>>>>>>> 8066fea6
    "matrix-lastactive": "^0.1.5",
    "nedb": "^1.1.2",
    "nopt": "^3.0.1",
    "p-queue": "^6.6.2",
    "pg": "^8.4.2",
    "quick-lru": "^4.0.1",
    "request": "^2.54.0",
    "request-promise-native": "^1.0.9",
    "sanitize-html": "^1.27.5",
    "winston": "^3.3.3",
    "winston-daily-rotate-file": "^4.5.0"
  },
  "devDependencies": {
    "@types/bluebird": "^3.5.32",
    "@types/express": "^4.17.7",
    "@types/extend": "^3.0.1",
    "@types/he": "^1.1.1",
    "@types/nedb": "^1.8.11",
    "@types/nopt": "^3.0.29",
    "@types/pg": "^7.14.5",
    "@types/sanitize-html": "^1.27.0",
    "@typescript-eslint/eslint-plugin": "^2.34.0",
    "@typescript-eslint/parser": "^2.34.0",
    "eslint": "^5.16.0",
    "jasmine": "^3.6.2",
    "nyc": "^14.1.1",
    "prom-client": "^12.0.0",
    "proxyquire": "^1.4.0",
    "typescript": "^3.7.3"
  }
}<|MERGE_RESOLUTION|>--- conflicted
+++ resolved
@@ -36,11 +36,7 @@
     "js-yaml": "^3.14.0",
     "logform": "^2.2.0",
     "matrix-appservice": "^0.7.1",
-<<<<<<< HEAD
-    "matrix-appservice-bridge": "^2.4.0-rc1",
-=======
     "matrix-appservice-bridge": "^2.4.0-rc2",
->>>>>>> 8066fea6
     "matrix-lastactive": "^0.1.5",
     "nedb": "^1.1.2",
     "nopt": "^3.0.1",
