--- conflicted
+++ resolved
@@ -520,20 +520,11 @@
      *                               make the room public
      */
     private async setMatrixRoomAsInviteOnly(room: MatrixRoom, isInviteOnly: boolean) {
-<<<<<<< HEAD
         const intent = this.ircBridge.getAppServiceBridge().getIntent();
         return intent.sendStateEvent(
             room.getId(),
-            "m.room.join_rules",
-            "",
-            {
-=======
-        const client = this.ircBridge.getAppServiceBridge().getIntent();
-        return client.sendStateEvent(
-            room.getId(),
             "",
             "m.room.join_rules", {
->>>>>>> 174bea9d
                 join_rule: (isInviteOnly ? "invite" : "public")
             },
         );
