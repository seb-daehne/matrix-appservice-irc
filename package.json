{
  "name": "matrix-appservice-irc",
  "version": "0.6.1",
  "description": "An IRC Bridge for Matrix",
  "main": "app.js",
  "bin": "./bin/matrix-appservice-irc",
  "engines": {
    "node": ">=4.5"
  },
  "scripts": {
    "test": "BLUEBIRD_DEBUG=1 jasmine-node spec --verbose --forceexit --captureExceptions",
    "lint": "eslint --max-warnings 0 lib spec",
    "check": "npm test && npm run lint",
    "ci-lint": "eslint lib spec --format checkstyle > ci-lint.xml || true",
    "ci-test": "istanbul cover -x \"**/spec/**\" --report cobertura jasmine-node -- spec --verbose --junitreport --forceexit --captureExceptions",
    "ci": "npm run ci-lint && npm run ci-test"
  },
  "repository": {
    "type": "git",
    "url": "https://github.com/matrix-org/matrix-appservice-irc.git"
  },
  "author": "",
  "license": "Apache-2.0",
  "bugs": {
    "url": "https://github.com/matrix-org/matrix-appservice-irc/issues"
  },
  "dependencies": {
    "bluebird": "^3.1.1",
    "crc": "^3.2.1",
    "extend": "^2.0.0",
    "irc": "matrix-org/node-irc#9bb3c68938f0979ab5b9e1398edf76403ee28a88",
    "jayschema": "^0.3.1",
    "js-yaml": "^3.2.7",
<<<<<<< HEAD
    "matrix-appservice-bridge": "^1.3.3",
=======
    "matrix-appservice-bridge": "matrix-org/matrix-appservice-bridge#ca40ff5",
>>>>>>> 29ca3c0d
    "nedb": "^1.1.2",
    "nopt": "^3.0.1",
    "request": "^2.54.0",
    "sanitize-html": "^1.6.1",
    "winston": "^0.9.0"
  },
  "devDependencies": {
    "eslint": "^1.10.3",
    "istanbul": "^0.3.17",
    "jasmine-node": "^1.14.5",
    "proxyquire": "^1.4.0"
  }
}<|MERGE_RESOLUTION|>--- conflicted
+++ resolved
@@ -31,11 +31,7 @@
     "irc": "matrix-org/node-irc#9bb3c68938f0979ab5b9e1398edf76403ee28a88",
     "jayschema": "^0.3.1",
     "js-yaml": "^3.2.7",
-<<<<<<< HEAD
-    "matrix-appservice-bridge": "^1.3.3",
-=======
-    "matrix-appservice-bridge": "matrix-org/matrix-appservice-bridge#ca40ff5",
->>>>>>> 29ca3c0d
+    "matrix-appservice-bridge": "matrix-org/matrix-appservice-bridge#55cb0e04b7113ad16ee01ed8202c7eec3f43bb49",
     "nedb": "^1.1.2",
     "nopt": "^3.0.1",
     "request": "^2.54.0",
